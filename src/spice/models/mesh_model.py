from jax.typing import ArrayLike
import jax.numpy as jnp

from abc import abstractmethod
from typing import NamedTuple, Union

from .mesh_generation import icosphere
from .utils import calculate_axis_radii, cast_to_los, cast_to_normal_plane, cast_normalized_to_los
from spice.geometry.utils import get_cast_areas


DEFAULT_LOS_VECTOR: jnp.ndarray = jnp.array([0., 1., 0.]) # from the Y direction
DEFAULT_ROTATION_AXIS = jnp.ndarray = jnp.array([0., 0., 1.]) # from the Y direction

NO_ROTATION_MATRIX = jnp.zeros((3, 3))

DEFAULT_MAX_PULSATION_MODE_PARAMETER = 3
DEFAULT_FOURIER_ORDER = 5

def create_harmonics_params(n: int):
    x, y = jnp.meshgrid(jnp.arange(0, n), jnp.arange(0, n))
    return jnp.vstack([x.ravel(), y.ravel()]).T

class MeshModel(NamedTuple):
    # Stellar properties
    center: ArrayLike
    radius: float
    mass: float
    abs_luminosity: float
    log_g: ArrayLike

    # Mesh properties
    # vertices and centers in the reference frame of centered on the center vector
    d_vertices: ArrayLike
    faces: ArrayLike
    d_centers: ArrayLike
    base_areas: ArrayLike

    parameters: ArrayLike

    # Motion properties per-triangle
    rotation_velocities: ArrayLike
    
    # Pulsations
    vertices_pulsation_offsets: ArrayLike
    center_pulsation_offsets: ArrayLike
    area_pulsation_offsets: ArrayLike
    
    # Per center
    pulsation_velocities: ArrayLike
    
    # Rotation
    rotation_axis: ArrayLike
    rotation_matrix: ArrayLike
    rotation_matrix_prim: ArrayLike
    axis_radii: ArrayLike
    rotation_velocity: ArrayLike

    orbital_velocity: float

    # Mesh LOS properties
    los_vector: ArrayLike
<<<<<<< HEAD
    los_z: ArrayLike
    cast_vertices: ArrayLike
    cast_centers: ArrayLike
    cast_areas: ArrayLike
    
    mus: ArrayLike
    los_velocities: ArrayLike
    # Pulsation properties
    max_pulsation_mode: int
    max_fourier_order: int
    
    spherical_harmonics_parameters: ArrayLike
    fourier_series_static_parameters: ArrayLike
    fourier_series_parameters: ArrayLike
    
    @property
    def areas(self) -> ArrayLike:
        return self.base_areas + self.area_pulsation_offsets
=======
>>>>>>> abdc6bb1

    @property
    def vertices(self) -> ArrayLike:
        if len(self.d_vertices.shape)==2:
            return self.d_vertices + self.center + self.vertices_pulsation_offsets
        else:
            return self.d_vertices + self.center.reshape((self.d_vertices.shape[0], *([1]*(len(self.d_vertices.shape)-2)), self.d_vertices.shape[-1])) + self.vertices_pulsation_offsets
    
    @property
    def centers(self) -> ArrayLike:
        if len(self.d_centers.shape) == 2:
            return self.d_centers + self.center + self.center_pulsation_offsets
        else:
            return self.d_centers + self.center.reshape((self.d_centers.shape[0], *([1]*(len(self.d_centers.shape)-2)), self.d_centers.shape[-1])) + self.center_pulsation_offsets

    @property
    def velocities(self) -> jnp.float64:
<<<<<<< HEAD
        return self.rotation_velocities + self.orbital_velocity + self.pulsation_velocities
=======
        return self.rotation_velocities + self.orbital_velocity
    
    @property
    def mus(self) -> ArrayLike:
        return cast_normalized_to_los(self.d_centers, self.los_vector)
    
    @property
    def los_velocities(self) -> ArrayLike:
        return cast_to_los(self.velocities, self.los_vector)
    
    @property
    def los_z(self) -> ArrayLike:
        return cast_to_los(self.centers, self.los_vector)
    
    @property
    def cast_vertices(self) -> ArrayLike:
        return cast_to_normal_plane(self.vertices, self.los_vector)
    
    @property
    def cast_centers(self) -> ArrayLike:
        return cast_to_normal_plane(self.centers, self.los_vector)

    @property
    def cast_areas(self) -> ArrayLike:
        return get_cast_areas(self.cast_vertices[self.faces.astype(int)])        

    @abstractmethod
    def pulsation_modes(self) -> int:
        raise NotImplementedError()
>>>>>>> abdc6bb1


class IcosphereModel(MeshModel):
    # TODO: show this instead of MeshModel initializer
    @classmethod
    def construct(cls, n_vertices: int,
                  radius: float,
                  mass: float,
                  abs_luminosity: float,
                  parameters: Union[float, ArrayLike],
                  max_pulsation_mode: int = DEFAULT_MAX_PULSATION_MODE_PARAMETER,
                  max_fourier_order: int = DEFAULT_FOURIER_ORDER) -> "IcosphereModel": # What to do about parameters?
        """Construct an Icosphere.

        Args:
            n_vertices (int): Minimal number of vertices (used to calculate number of divisions)
            radius (float): Radius in cm
            mass (float): Mass in kg
            abs_luminosity (float): Absolute luminosity in solar luminosities
            parameters (ArrayLike): Array of global parameters

        Returns:
            IcosphereModel:
        """
        vertices, faces, areas, centers = icosphere(n_vertices)
        sphere_area = 4*jnp.pi*jnp.power(radius, 2)
        log_g = jnp.log(6.6743e-11*mass/jnp.power(radius, 2)/9.80665)

        parameters = jnp.atleast_1d(parameters)
        if len(parameters.shape) == 1:
            parameters = jnp.repeat(parameters[jnp.newaxis, :], repeats = areas.shape[0], axis = 0)
<<<<<<< HEAD
        
        cast_vertices = cast_to_normal_plane(vertices*radius, DEFAULT_LOS_VECTOR)
        cast_centers = cast_to_normal_plane(centers*radius, DEFAULT_LOS_VECTOR)
        harmonics_params = create_harmonics_params(max_pulsation_mode)
=======
>>>>>>> abdc6bb1

        return MeshModel.__new__(cls, 0., radius, mass, abs_luminosity, log_g*jnp.ones_like(areas),
                d_vertices=vertices*radius, faces=faces, d_centers=centers*radius, base_areas=areas*sphere_area/jnp.sum(areas), parameters=parameters,
                rotation_velocities=jnp.zeros_like(centers),
                vertices_pulsation_offsets=jnp.zeros_like(vertices),
                center_pulsation_offsets=jnp.zeros_like(centers),
                area_pulsation_offsets=jnp.zeros_like(areas),
                pulsation_velocities=jnp.zeros_like(areas),
                rotation_axis=DEFAULT_ROTATION_AXIS,
                rotation_matrix=NO_ROTATION_MATRIX,
                rotation_matrix_prim=NO_ROTATION_MATRIX,
                axis_radii=calculate_axis_radii(centers, DEFAULT_ROTATION_AXIS),
                rotation_velocity=0.,
                orbital_velocity=0.,
<<<<<<< HEAD
                los_vector=DEFAULT_LOS_VECTOR,
                los_z=cast_to_los(centers*radius, DEFAULT_LOS_VECTOR),
                cast_vertices=cast_vertices,
                cast_centers=cast_centers,
                cast_areas=get_cast_areas(cast_vertices[faces.astype(int)]),
                mus=cast_to_los(centers, DEFAULT_LOS_VECTOR),
                los_velocities=jnp.zeros_like(areas),
                max_pulsation_mode=max_pulsation_mode,
                max_fourier_order=max_fourier_order,
                spherical_harmonics_parameters=harmonics_params,
                fourier_series_static_parameters=jnp.nan*jnp.ones((harmonics_params.shape[0], 2)), # D_0 (amplitude), period
                fourier_series_parameters=jnp.nan*jnp.ones((harmonics_params.shape[0], max_fourier_order, 2))) # D_n, phi_n
=======
                los_vector=DEFAULT_LOS_VECTOR)
>>>>>>> abdc6bb1
<|MERGE_RESOLUTION|>--- conflicted
+++ resolved
@@ -60,14 +60,6 @@
 
     # Mesh LOS properties
     los_vector: ArrayLike
-<<<<<<< HEAD
-    los_z: ArrayLike
-    cast_vertices: ArrayLike
-    cast_centers: ArrayLike
-    cast_areas: ArrayLike
-    
-    mus: ArrayLike
-    los_velocities: ArrayLike
     # Pulsation properties
     max_pulsation_mode: int
     max_fourier_order: int
@@ -79,8 +71,6 @@
     @property
     def areas(self) -> ArrayLike:
         return self.base_areas + self.area_pulsation_offsets
-=======
->>>>>>> abdc6bb1
 
     @property
     def vertices(self) -> ArrayLike:
@@ -98,9 +88,6 @@
 
     @property
     def velocities(self) -> jnp.float64:
-<<<<<<< HEAD
-        return self.rotation_velocities + self.orbital_velocity + self.pulsation_velocities
-=======
         return self.rotation_velocities + self.orbital_velocity
     
     @property
@@ -130,7 +117,7 @@
     @abstractmethod
     def pulsation_modes(self) -> int:
         raise NotImplementedError()
->>>>>>> abdc6bb1
+        return self.rotation_velocities + self.orbital_velocity + self.pulsation_velocities
 
 
 class IcosphereModel(MeshModel):
@@ -162,13 +149,8 @@
         parameters = jnp.atleast_1d(parameters)
         if len(parameters.shape) == 1:
             parameters = jnp.repeat(parameters[jnp.newaxis, :], repeats = areas.shape[0], axis = 0)
-<<<<<<< HEAD
         
-        cast_vertices = cast_to_normal_plane(vertices*radius, DEFAULT_LOS_VECTOR)
-        cast_centers = cast_to_normal_plane(centers*radius, DEFAULT_LOS_VECTOR)
         harmonics_params = create_harmonics_params(max_pulsation_mode)
-=======
->>>>>>> abdc6bb1
 
         return MeshModel.__new__(cls, 0., radius, mass, abs_luminosity, log_g*jnp.ones_like(areas),
                 d_vertices=vertices*radius, faces=faces, d_centers=centers*radius, base_areas=areas*sphere_area/jnp.sum(areas), parameters=parameters,
@@ -183,19 +165,10 @@
                 axis_radii=calculate_axis_radii(centers, DEFAULT_ROTATION_AXIS),
                 rotation_velocity=0.,
                 orbital_velocity=0.,
-<<<<<<< HEAD
                 los_vector=DEFAULT_LOS_VECTOR,
-                los_z=cast_to_los(centers*radius, DEFAULT_LOS_VECTOR),
-                cast_vertices=cast_vertices,
-                cast_centers=cast_centers,
-                cast_areas=get_cast_areas(cast_vertices[faces.astype(int)]),
-                mus=cast_to_los(centers, DEFAULT_LOS_VECTOR),
-                los_velocities=jnp.zeros_like(areas),
+            
                 max_pulsation_mode=max_pulsation_mode,
                 max_fourier_order=max_fourier_order,
                 spherical_harmonics_parameters=harmonics_params,
                 fourier_series_static_parameters=jnp.nan*jnp.ones((harmonics_params.shape[0], 2)), # D_0 (amplitude), period
-                fourier_series_parameters=jnp.nan*jnp.ones((harmonics_params.shape[0], max_fourier_order, 2))) # D_n, phi_n
-=======
-                los_vector=DEFAULT_LOS_VECTOR)
->>>>>>> abdc6bb1
+                fourier_series_parameters=jnp.nan*jnp.ones((harmonics_params.shape[0], max_fourier_order, 2))) # D_n, phi_n